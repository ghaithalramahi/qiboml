import importlib.metadata as im

<<<<<<< HEAD
from qiboml.models import keras, pytorch
=======
from qiboml.backends.__init__ import MetaBackend
>>>>>>> 0e906eef

__version__ = im.version(__package__)<|MERGE_RESOLUTION|>--- conflicted
+++ resolved
@@ -1,9 +1,6 @@
 import importlib.metadata as im
 
-<<<<<<< HEAD
+from qiboml.backends.__init__ import MetaBackend
 from qiboml.models import keras, pytorch
-=======
-from qiboml.backends.__init__ import MetaBackend
->>>>>>> 0e906eef
 
 __version__ = im.version(__package__)