from dataclasses import dataclass
from typing import Union

from qibo import Circuit, gates
from qibo.backends import Backend, _check_backend
from qibo.config import raise_error
<<<<<<< HEAD
from qibo.hamiltonians import Hamiltonian
from qibo.result import CircuitResult, MeasurementOutcomes, QuantumState
=======
from qibo.hamiltonians import Hamiltonian, Z
>>>>>>> 96f7c471

from qiboml import ndarray


@dataclass
class QuantumDecoding:

    nqubits: int
    qubits: tuple[int] = None
    nshots: int = None
    backend: Backend = None
    _circuit: Circuit = None

    def __post_init__(self):
        self.qubits = (
            tuple(range(self.nqubits)) if self.qubits is None else tuple(self.qubits)
        )
        self._circuit = Circuit(self.nqubits)
        self.backend = _check_backend(self.backend)
        self._circuit.add(gates.M(*self.qubits))

    def __call__(
        self, x: Circuit
    ) -> Union[CircuitResult, QuantumState, MeasurementOutcomes]:
        return self.backend.execute_circuit(x + self._circuit, nshots=self.nshots)

    @property
    def circuit(
        self,
    ):
        return self._circuit

    def set_backend(self, backend):
        self.backend = backend

    @property
    def output_shape(self):
        raise_error(NotImplementedError)

    @property
    def analytic(self):
        if self.nshots is None:
            return True
        return False

    def __hash__(self) -> int:
        return hash((self.qubits, self.nshots, self.backend))


class Probabilities(QuantumDecoding):
    # TODO: collapse on ExpectationDecoding if not analytic

    def __call__(self, x: Circuit) -> ndarray:
        return super().__call__(x).probabilities(self.qubits)

    @property
    def output_shape(self):
        return (1, 2**self.nqubits)

    @property
    def analytic(self):
        return True


@dataclass
class Expectation(QuantumDecoding):

    observable: Union[ndarray, Hamiltonian] = None

    def __post_init__(self):
        if self.observable is None:
            self.observable = Z(self.nqubits, dense=False, backend=self.backend)
        super().__post_init__()

    def __call__(self, x: Circuit) -> ndarray:
        if self.analytic:
            return self.observable.expectation(
                super().__call__(x).state(),
            ).reshape(1, 1)
        else:
            return self.observable.expectation_from_samples(
                super().__call__(x).frequencies(),
                qubit_map=self.qubits,
            ).reshape(1, 1)

    @property
    def output_shape(self):
        return (1, 1)

    def set_backend(self, backend):
        super().set_backend(backend)
        self.observable.backend = backend

    def __hash__(self) -> int:
        return hash((self.qubits, self.nshots, self.backend, self.observable))


class State(QuantumDecoding):

    def __call__(self, x: Circuit) -> ndarray:
        state = super().__call__(x).state()
        return self.backend.np.vstack(
            (self.backend.np.real(state), self.backend.np.imag(state))
        ).reshape(self.output_shape)

    @property
    def output_shape(self):
        return (2, 1, 2**self.nqubits)

    @property
    def analytic(self):
        return True


class Samples(QuantumDecoding):

    def __post_init__(self):
        super().__post_init__()

    def __call__(self, x: Circuit) -> ndarray:
        return self.backend.cast(super().__call__(x).samples(), self.backend.precision)

    @property
    def output_shape(self):
        return (self.nshots, len(self.qubits))

    @property
    def anaytic(self):
        False<|MERGE_RESOLUTION|>--- conflicted
+++ resolved
@@ -4,12 +4,8 @@
 from qibo import Circuit, gates
 from qibo.backends import Backend, _check_backend
 from qibo.config import raise_error
-<<<<<<< HEAD
-from qibo.hamiltonians import Hamiltonian
+from qibo.hamiltonians import Hamiltonian, Z
 from qibo.result import CircuitResult, MeasurementOutcomes, QuantumState
-=======
-from qibo.hamiltonians import Hamiltonian, Z
->>>>>>> 96f7c471
 
 from qiboml import ndarray
 
