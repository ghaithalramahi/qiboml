import inspect
from abc import ABC, abstractmethod
from dataclasses import dataclass, field
from functools import cached_property
from typing import Optional

import numpy as np
from qibo import Circuit, gates
from qibo.config import raise_error

from qiboml import ndarray


@dataclass(eq=False)
class QuantumEncoding(ABC):
    """
    Abstract Encoder class.

    Args:
        nqubits (int): total number of qubits.
        qubits (tuple[int], optional): set of qubits it acts on, by default ``range(nqubits)``.
        density_matrix (bool, optional): whether to build the circuit with ``density_matrix=True``, mostly useful for noisy simulations. ``density_matrix=False`` by default.
    """

    nqubits: int
    qubits: Optional[tuple[int]] = None
    density_matrix: Optional[bool] = False
    _circuit: Circuit = None

    def __post_init__(
        self,
    ):
        """Ancillary post initialization for the dataclass object."""
        self.qubits = (
            tuple(range(self.nqubits)) if self.qubits is None else tuple(self.qubits)
        )
        self._circuit = Circuit(self.nqubits, density_matrix=self.density_matrix)

    @cached_property
    def _data_to_gate(self):
<<<<<<< HEAD
        """Dictionary which helps to map each data component into a gate in the circuit"""
        raise_error(
            NotImplementedError,
            f"_data_to_gate method is not implemented for encoding {self}.",
        )
=======
        """
        Mapping between the index of the input and the indices of the gates in the
        produced encoding circuit queue, where the input is encoded to.
        For instance, {0: [0,2], 1: [2]}, represents an encoding where the element
        0 of the inputs enters the gates with indices 0 and 2 of the queue, whereas
        the element 1 of the input affects only the the gate in position 2 of the
        queue.
        By deafult, the map reproduces a simple encoding where the
        i-th component of the data is uploaded in the i-th gate of the queue.
        """
        return {f"{i}": [i] for i in range(len(self.qubits))}
>>>>>>> 342da219

    @abstractmethod
    def __call__(self, x: ndarray) -> Circuit:
        """Abstract call method."""
        pass

    @property
    def circuit(
        self,
    ) -> Circuit:
        """Internal initialized circuit."""
        return self._circuit.copy()

    @property
    def differentiable(self) -> bool:
        """Whether the encoder is differentiable. If ``True`` the gradient w.r.t. the inputs is
        calculated, otherwise it is automatically set to zero.
        """
        return True

    def __hash__(self) -> int:
        return hash(self.qubits)


@dataclass(eq=False)
class PhaseEncoding(QuantumEncoding):
    encoding_gate: type = field(default_factory=lambda: gates.RY)

    def __post_init__(
        self,
    ):
        """Ancillary post initialization: builds the internal circuit with the rotation gates."""
        super().__post_init__()

        # Retrieving information about the given encoding gate
        signature = inspect.signature(self.encoding_gate)
        allowed_params = {"theta", "phi", "lam"}
        self.gate_encoding_params = {
            p for p in signature.parameters.keys()
        } & allowed_params

        if len(self.gate_encoding_params) != 1:
            raise NotImplementedError(
                f"{self} currently support only gates with one parameter."
            )

    def __call__(self, x: ndarray) -> Circuit:
        """Construct the circuit encoding the ``x`` data in the chosen encoding gate.

        Args:
            x (ndarray): the input real data to encode in rotation angles.

        Returns:
            (Circuit): the constructed ``qibo.Circuit``.
        """
        circuit = self.circuit
        x = x.ravel()
        for i, q in enumerate(self.qubits):
            this_gate_params = {"trainable": False}
            [this_gate_params.update({p: x[i]}) for p in self.gate_encoding_params]
            circuit.add(self.encoding_gate(q=q, **this_gate_params))
        return circuit


class BinaryEncoding(QuantumEncoding):

    def __call__(self, x: ndarray) -> Circuit:
        r"""Construct the circuit encoding the ``x`` binary data in some ``RX`` rotation gates
        with angles either :math:`\pi` (for ones) or 0 (for zeros).

        Args:
            x (ndarray): the input binary data.

        Returns:
            (Circuit): the constructed ``qibo.Circuit``.
        """
        if x.shape[-1] != len(self.qubits):
            raise_error(
                RuntimeError,
                f"Invalid input dimension {x.shape[-1]}, but the allocated qubits are {self.qubits}.",
            )
        circuit = self.circuit
        x = x.ravel()
        for i, q in enumerate(self.qubits):
            circuit.add(gates.RX(q, theta=x[i] * np.pi, trainable=False))
        return circuit

    @property
    def differentiable(self) -> bool:
        return False<|MERGE_RESOLUTION|>--- conflicted
+++ resolved
@@ -38,13 +38,6 @@
 
     @cached_property
     def _data_to_gate(self):
-<<<<<<< HEAD
-        """Dictionary which helps to map each data component into a gate in the circuit"""
-        raise_error(
-            NotImplementedError,
-            f"_data_to_gate method is not implemented for encoding {self}.",
-        )
-=======
         """
         Mapping between the index of the input and the indices of the gates in the
         produced encoding circuit queue, where the input is encoded to.
@@ -56,7 +49,6 @@
         i-th component of the data is uploaded in the i-th gate of the queue.
         """
         return {f"{i}": [i] for i in range(len(self.qubits))}
->>>>>>> 342da219
 
     @abstractmethod
     def __call__(self, x: ndarray) -> Circuit:
