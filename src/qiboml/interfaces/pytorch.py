"""Torch interface to qiboml layers"""

from dataclasses import dataclass
from typing import List, Optional, Union

import torch
from qibo import Circuit
from qibo.backends import Backend
from qibo.ui import plot_circuit

from qiboml.models.decoding import QuantumDecoding
from qiboml.models.encoding import QuantumEncoding
from qiboml.operations.differentiation import PSR, Differentiation, Jax

DEFAULT_DIFFERENTIATION = {
    "qiboml-pytorch": None,
    "qiboml-tensorflow": Jax,
    "qiboml-jax": Jax,
    "numpy": Jax,
}


@dataclass(eq=False)
class QuantumModel(torch.nn.Module):
    """
    The pytorch interface to qiboml models.

    Args:
        encoding (QuantumEncoding): the encoding layer.
        circuit (Circuit): the trainable circuit.
        decoding (QuantumDecoding): the decoding layer.
        differentiation (Differentiation, optional): the differentiation engine,
            if not provided a default one will be picked following what described in the :ref:`docs <_differentiation_engine>`.
    """

    circuit_structure: List[Union[QuantumEncoding, Circuit]]
    decoding: QuantumDecoding
    differentiation: Optional[Differentiation] = None

    def __post_init__(
        self,
    ):
        super().__init__()

        params = []
        for circ in self.circuit_structure:
            if not isinstance(circ, QuantumEncoding):
                params.extend([p for param in circ.get_parameters() for p in param])
        params = torch.as_tensor(self.backend.to_numpy(x=params)).ravel()
        params.requires_grad = True
        self.circuit_parameters = torch.nn.Parameter(params)

        backend_string = (
            f"{self.decoding.backend.name}-{self.decoding.backend.platform}"
            if self.decoding.backend.platform is not None
            else self.decoding.backend.name
        )

        if self.differentiation is None:
            if not self.decoding.analytic:
                self.differentiation = PSR()
            else:
                if backend_string in DEFAULT_DIFFERENTIATION.keys():
                    diff = DEFAULT_DIFFERENTIATION[backend_string]
                    self.differentiation = diff() if diff is not None else None
                else:
                    self.differentiation = PSR()

    def forward(self, x: torch.Tensor):
        """
        Perform one forward pass of the model: encode the classical data
        in a quantum circuit, executes it and decodes it.

        Args:
            x (torch.tensor): the input data.
        Returns:
            (torch.tensor): the computed outputs.
        """
        if self.differentiation is None:

            circuit = Circuit(self.nqubits)
            for circ in self.circuit_structure:
                if isinstance(circ, QuantumEncoding):
                    circuit += circ(x)
                else:
                    circuit += circ

            circuit.set_parameters(list(self.parameters())[0])
            x = self.decoding(circuit)
        else:
            x = QuantumModelAutoGrad.apply(
                x,
                self.circuit_structure,
                self.decoding,
                self.backend,
                self.differentiation,
                *list(self.parameters())[0],
            )
        return x

    @property
    def nqubits(
        self,
    ) -> int:
        """
        The total number of qubits of the model.

        Returns:
            (int): the total number of qubits.
        """
        return self.decoding.nqubits

    @property
    def backend(
        self,
    ) -> Backend:
        """
        The execution backend of the model, which is inherited by the decoder.

        Returns:
            (Backend): the backend.
        """
        return self.decoding.backend

    @property
    def output_shape(self):
        """
        The shape of the output tensor produced by the model, which is
        defined by the decoder.

        Returns:
            (tuple(int)): the shape.
        """
        return self.decoding.output_shape

    def draw(self, plt_drawing=True, **plt_kwargs):
        """
        Draw the full circuit structure.

        Args:
            plt_drawing (bool): if True, the `qibo.ui.plot_circuit` function is used.
                If False, the default `circuit.draw` method is used.
            plt_kwargs (dict): extra arguments which can be set to customize the
                `qibo.ui.plot_circuit` function.
        """
        circuit = Circuit(self.nqubits)
        for circ in self.circuit_structure:
            if isinstance(circ, QuantumEncoding):
                circuit += circ.circuit
            else:
                circuit += circ

        if plt_drawing:
            plot_circuit(circuit, **plt_kwargs)
        else:
            circuit.draw()


class QuantumModelAutoGrad(torch.autograd.Function):
    """
    Custom Autograd to enable autodifferentiation of the QuantumModel.
    Now includes an option (compute_input_gradients) to disable input gradients.
    """

    @staticmethod
    def forward(
        ctx,
        x: torch.Tensor,
        circuit_structure: List[Union[QuantumEncoding, Circuit]],
        decoding: QuantumDecoding,
        backend,
        differentiation,
        *parameters: List[torch.nn.Parameter],
    ):
        # Save the flag and other context
        ctx.save_for_backward(x, *parameters)
        ctx.circuit_structure = circuit_structure
        ctx.decoding = decoding
        ctx.backend = backend
        ctx.differentiation = differentiation

        # Process the input
        x_clone = x.clone().detach().cpu().numpy()
        x_clone = backend.cast(x_clone, dtype=x_clone.dtype)
        params = [
            backend.cast(par.clone().detach().cpu().numpy(), dtype=x_clone.dtype)
            for par in parameters
        ]
<<<<<<< HEAD

        # Build the temporary circuit from the circuit structure.
        ctx.differentiable_encodings = False
        circuit = Circuit(decoding.nqubits)
        for circ in circuit_structure:
            if isinstance(circ, QuantumEncoding):
                circuit += circ(x_clone)
                # Record if any encoding is differentiable.
                if not ctx.differentiable_encodings:
                    if not x.is_leaf and circ.differentiable:
                        ctx.differentiable_encodings = True
            else:
                circuit += circ

        circuit.set_parameters(params)
        x_clone = decoding(circuit)
        x_clone = torch.as_tensor(backend.to_numpy(x_clone).tolist())
=======
        x_clone = encoding(x_clone) + circuit
        x_clone.set_parameters(params)
        x_clone = decoding(x_clone)
        x_clone = torch.as_tensor(
            backend.to_numpy(x_clone).tolist(), dtype=x.dtype, device=x.device
        )
>>>>>>> e907731c
        return x_clone

    @staticmethod
    def backward(ctx, grad_output: torch.Tensor):
        # Retrieve saved tensors (x and parameters)
        x, *parameters = ctx.saved_tensors
        x_clone = x.clone().detach().cpu().numpy()
        x_clone = ctx.backend.cast(x_clone, dtype=x_clone.dtype)
        params = [
            ctx.backend.cast(par.clone().detach().cpu().numpy(), dtype=x_clone.dtype)
            for par in parameters
        ]
<<<<<<< HEAD
        # Use the flag determined during the forward pass based on the encoding(s)
        wrt_inputs = ctx.differentiable_encodings

        # Evaluate the gradients using your differentiation engine.
        # Expect grad_vals to be a list:
        # grad_vals[0] is the gradient with respect to the input,
        # grad_vals[1:] are the gradients with respect to the parameters.
        grad_vals = ctx.differentiation.evaluate(
            x_clone,
            ctx.circuit_structure,
            ctx.decoding,
            ctx.backend,
            *params,
            wrt_inputs=wrt_inputs,
=======
        wrt_inputs = not x.is_leaf and ctx.encoding.differentiable
        grad_input, *gradients = (
            torch.as_tensor(
                ctx.backend.to_numpy(grad).tolist(), dtype=x.dtype, device=x.device
            )
            for grad in ctx.differentiation.evaluate(
                x_clone,
                ctx.encoding,
                ctx.circuit,
                ctx.decoding,
                ctx.backend,
                *params,
                wrt_inputs=wrt_inputs,
            )
>>>>>>> e907731c
        )
        # Convert each gradient to a torch tensor.
        grad_tensors = [
            torch.as_tensor(ctx.backend.to_numpy(g).tolist(), dtype=x.dtype)
            for g in grad_vals
        ]
        if wrt_inputs:
            grad_input, *grad_params = grad_tensors
            # Apply chain rule: dL/dx = grad_output * (dy/dx)
            grad_x = grad_output * grad_input
        else:
            grad_x = None
            _, *grad_params = grad_tensors

        # For each parameter gradient, assume the same element‐wise multiplication.
        grad_parameters = [grad_output * gp for gp in grad_params]

        # The backward must return a gradient for each forward argument.
        # Forward arguments are: x, circuit_structure, decoding, backend, differentiation, then parameters.
        return (grad_x, None, None, None, None, *grad_parameters)<|MERGE_RESOLUTION|>--- conflicted
+++ resolved
@@ -186,7 +186,6 @@
             backend.cast(par.clone().detach().cpu().numpy(), dtype=x_clone.dtype)
             for par in parameters
         ]
-<<<<<<< HEAD
 
         # Build the temporary circuit from the circuit structure.
         ctx.differentiable_encodings = False
@@ -204,14 +203,6 @@
         circuit.set_parameters(params)
         x_clone = decoding(circuit)
         x_clone = torch.as_tensor(backend.to_numpy(x_clone).tolist())
-=======
-        x_clone = encoding(x_clone) + circuit
-        x_clone.set_parameters(params)
-        x_clone = decoding(x_clone)
-        x_clone = torch.as_tensor(
-            backend.to_numpy(x_clone).tolist(), dtype=x.dtype, device=x.device
-        )
->>>>>>> e907731c
         return x_clone
 
     @staticmethod
@@ -224,7 +215,6 @@
             ctx.backend.cast(par.clone().detach().cpu().numpy(), dtype=x_clone.dtype)
             for par in parameters
         ]
-<<<<<<< HEAD
         # Use the flag determined during the forward pass based on the encoding(s)
         wrt_inputs = ctx.differentiable_encodings
 
@@ -239,22 +229,6 @@
             ctx.backend,
             *params,
             wrt_inputs=wrt_inputs,
-=======
-        wrt_inputs = not x.is_leaf and ctx.encoding.differentiable
-        grad_input, *gradients = (
-            torch.as_tensor(
-                ctx.backend.to_numpy(grad).tolist(), dtype=x.dtype, device=x.device
-            )
-            for grad in ctx.differentiation.evaluate(
-                x_clone,
-                ctx.encoding,
-                ctx.circuit,
-                ctx.decoding,
-                ctx.backend,
-                *params,
-                wrt_inputs=wrt_inputs,
-            )
->>>>>>> e907731c
         )
         # Convert each gradient to a torch tensor.
         grad_tensors = [
