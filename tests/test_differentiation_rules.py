--- conflicted
+++ resolved
@@ -2,27 +2,17 @@
 import pytest
 from qibo import hamiltonians
 from qibo.backends import NumpyBackend
+from qibojit.backends import NumbaBackend
 
-<<<<<<< HEAD
 from qiboml.backends import PyTorchBackend
 from qiboml.models.ansatze import HardwareEfficient
-=======
-from qiboml.backends import JaxBackend, PyTorchBackend, TensorflowBackend
-from qiboml.models.ansatze import ReuploadingCircuit
->>>>>>> 5c03955b
 from qiboml.models.decoding import Expectation
 from qiboml.models.encoding import PhaseEncoding
 from qiboml.operations.differentiation import PSR, Jax
 
-<<<<<<< HEAD
 # TODO: use the classical conftest mechanism or customize mechanism for this test
 EXECUTION_BACKENDS = [NumbaBackend(), NumpyBackend(), PyTorchBackend()]
 DIFF_RULES = [Jax, PSR]
-=======
-# jax and tensorflow don't work with the PSR
-# EXECUTION_BACKENDS = [JaxBackend(), PyTorchBackend(), TensorflowBackend()]
-EXECUTION_BACKENDS = [NumpyBackend(), PyTorchBackend()]
->>>>>>> 5c03955b
 
 TARGET_GRAD = np.array([0.130832955241203, 0.0, -1.806316614151001, 0.0])
 TARGET_GRAD = {
@@ -95,21 +85,10 @@
     parameters/data values are fixed.
     """
 
-    if frontend.__name__ == "qiboml.interfaces.keras":
-<<<<<<< HEAD
-        pytest.skip("keras interface not ready.")
     if diff_rule.__name__ == "Jax" and nshots is not None:
         pytest.skip("Jax differentiation does not work with shots.")
 
-    frontend.np.random.seed(42)
-=======
-        from qiboml.interfaces.keras import QuantumModel
-
-    elif frontend.__name__ == "qiboml.interfaces.pytorch":
-        from qiboml.interfaces.pytorch import QuantumModel
-
     set_seed(frontend, 42)
->>>>>>> 5c03955b
     backend.set_seed(42)
 
     x = construct_x(frontend, with_factor=wrt_inputs)
